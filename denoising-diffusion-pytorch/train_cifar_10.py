from denoising_diffusion_pytorch import Unet, GaussianDiffusion, Trainer

model = Unet(
    dim = 128,
    dim_mults = (1, 2, 2, 2),
    dropout = 0.1,
    # flash_attn = True        default=False
)


diffusion = GaussianDiffusion(
    model,
    image_size = 32,
    timesteps = 1000,           # number of steps
    hybrid_loss = True
)


trainer = Trainer(
    diffusion,
<<<<<<< HEAD
    '../data/cifar-10/train_images',
    train_batch_size = 64,
    train_lr = 2e-4,
    train_num_steps = 800000,         # total training steps,
    calculate_fid = False, 
    # gradient_accumulate_every = 2,    # gradient accumulation steps,  default = 1
    # ema_decay = 0.995,                # exponential moving average decay
    # amp = True,                       # turn on mixed precision,   default = False
    save_and_sample_every = 5000,
    results_folder = '/home/user1809/Desktop/diffusion-models/results/800k_steps_fid_samples_false_12_03_25' 

=======
    '../cifar-10/all_images',
    train_batch_size = 64,
    train_lr = 2e-4,
    train_num_steps = 800000,           
    calculate_fid = False,              
    save_and_sample_every = 5000,
    # num_fid_samples = 5000              # CHANGE  
    results_folder = 'results/800k_steps_fid_samples_false_07_03_25' 
>>>>>>> f0a70246
)


if __name__ == '__main__':
    # Place all code that starts new processes or spawns workers here
    trainer.train()  <|MERGE_RESOLUTION|>--- conflicted
+++ resolved
@@ -18,28 +18,14 @@
 
 trainer = Trainer(
     diffusion,
-<<<<<<< HEAD
     '../data/cifar-10/train_images',
     train_batch_size = 64,
     train_lr = 2e-4,
     train_num_steps = 800000,         # total training steps,
-    calculate_fid = False, 
     # gradient_accumulate_every = 2,    # gradient accumulation steps,  default = 1
     # ema_decay = 0.995,                # exponential moving average decay
     # amp = True,                       # turn on mixed precision,   default = False
-    save_and_sample_every = 5000,
-    results_folder = '/home/user1809/Desktop/diffusion-models/results/800k_steps_fid_samples_false_12_03_25' 
-
-=======
-    '../cifar-10/all_images',
-    train_batch_size = 64,
-    train_lr = 2e-4,
-    train_num_steps = 800000,           
-    calculate_fid = False,              
-    save_and_sample_every = 5000,
-    # num_fid_samples = 5000              # CHANGE  
-    results_folder = 'results/800k_steps_fid_samples_false_07_03_25' 
->>>>>>> f0a70246
+    calculate_fid = False              # whether to calculate fid during training
 )
 
 
